--- conflicted
+++ resolved
@@ -229,7 +229,6 @@
         }
 
         /// <summary>
-<<<<<<< HEAD
         /// Display a Image on the Display
         /// </summary>
         /// <param name="rawImage">Bitmap that should be displayed</param>
@@ -245,8 +244,6 @@
         }
 
         /// <summary>
-=======
->>>>>>> fd504167
         /// Initialize the Display with the Hardware Interface
         /// </summary>
         /// <param name="ePaperDisplayHardware"></param>
